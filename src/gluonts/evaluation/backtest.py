# Copyright 2018 Amazon.com, Inc. or its affiliates. All Rights Reserved.
#
# Licensed under the Apache License, Version 2.0 (the "License").
# You may not use this file except in compliance with the License.
# A copy of the License is located at
#
#     http://www.apache.org/licenses/LICENSE-2.0
#
# or in the "license" file accompanying this file. This file is distributed
# on an "AS IS" BASIS, WITHOUT WARRANTIES OR CONDITIONS OF ANY KIND, either
# express or implied. See the License for the specific language governing
# permissions and limitations under the License.
####################################################
# 　评估脚本，最重要的是make_evaluation_predictions/evaluator
####################################################

# Standard library imports
import logging
import re
from typing import Dict, Iterator, NamedTuple, Optional, Tuple, Union

# Third-party imports
import pandas as pd

# First-party imports
import gluonts  # noqa
from gluonts import transform
from gluonts.core.serde import load_code
from gluonts.dataset.common import DataEntry, Dataset
from gluonts.dataset.loader import InferenceDataLoader
from gluonts.dataset.stat import (
    DatasetStatistics,
    calculate_dataset_statistics,
)
from gluonts.evaluation import Evaluator
from gluonts.model.estimator import Estimator
from gluonts.model.forecast import Forecast
from gluonts.model.predictor import Predictor
from gluonts.support.util import maybe_len
from gluonts.transform import TransformedDataset


def make_evaluation_predictions(
        dataset: Dataset, predictor: Predictor, num_samples: int
) -> Tuple[Iterator[Forecast], Iterator[pd.Series]]:
    """
    Return predictions on the last portion of predict_length time units of the
    target. Such portion is cut before making predictions, such a function can
    be used in evaluations where accuracy is evaluated on the last portion of
    the target.

    Parameters
    ----------
    dataset
        Dataset where the evaluation will happen. Only the portion excluding
        the prediction_length portion is used when making prediction.
    predictor
        Model used to draw predictions.
    num_samples
        Number of samples to draw on the model when evaluating.

    Returns
    -------
    """

    prediction_length = predictor.prediction_length  # 预测的长度
    freq = predictor.freq  # 预测的频率
    lead_time = predictor.lead_time

    def add_ts_dataframe(
            data_iterator: Iterator[DataEntry],
    ) -> Iterator[DataEntry]:
        for data_entry in data_iterator:  # 一个data_entry可以看成是一个观测序列
            data = data_entry.copy()
            index = pd.date_range(
                start=data["start"],
                freq=freq,
                periods=data["target"].shape[-1],  # 取到长度，利用pd.date_range函数，构建
            )
            data["ts"] = pd.DataFrame(
                index=index, data=data["target"].transpose()  # ts表示ｔime_series的简写，注意这儿用了转置，说明原来的target行是观测，列是日期
            )
            yield data

    def ts_iter(dataset: Dataset) -> pd.DataFrame:
        # 按照上面的形成的data,yield数据
        for data_entry in add_ts_dataframe(iter(dataset)):
            yield data_entry["ts"]

    def truncate_target(data):
        data = data.copy()
        target = data["target"]
        assert (
                target.shape[-1] >= prediction_length
        )  # handles multivariate case (target_dim, history_length)
        data["target"] = target[..., : -prediction_length - lead_time] # predictor的lead_time是一个数值，应该是指模型的观察期，这样就把target给截断了
        return data

    # TODO filter out time series with target shorter than prediction length
    # TODO or fix the evaluator so it supports missing values instead (all
    # TODO the test set may be gone otherwise with such a filtering)

    # 这儿利用TransformedDataset的方法
    dataset_trunc = TransformedDataset(
        dataset, transformations=[transform.AdhocTransform(truncate_target)]
    )
    # 返回的结果有两个部分：预测值(包含prediction_length＋lead_time），原始数据集
    return (
        predictor.predict(dataset_trunc, num_samples=num_samples),
        ts_iter(dataset),
    )


train_dataset_stats_key = "train_dataset_stats"
test_dataset_stats_key = "test_dataset_stats"
estimator_key = "estimator"
agg_metrics_key = "agg_metrics"

# logger信息格式化，message就是上面定义的几个
def serialize_message(logger, message: str, variable):
    logger.info(f"gluonts[{message}]: {variable}")


# 这个函数都是在test中应用的
def backtest_metrics(
<<<<<<< HEAD
        train_dataset: Optional[Dataset],
        test_dataset: Dataset,
        forecaster: Union[Estimator, Predictor],
        evaluator=Evaluator(
            quantiles=(0.1, 0.2, 0.3, 0.4, 0.5, 0.6, 0.7, 0.8, 0.9)
        ),
        num_samples: int = 100,
        logging_file: Optional[str] = None,
        use_symbol_block_predictor: Optional[bool] = False,
        num_workers: Optional[int] = None,
        num_prefetch: Optional[int] = None,
        **kwargs,
=======
    test_dataset: Dataset,
    predictor: Predictor,
    evaluator=Evaluator(
        quantiles=(0.1, 0.2, 0.3, 0.4, 0.5, 0.6, 0.7, 0.8, 0.9)
    ),
    num_samples: int = 100,
    logging_file: Optional[str] = None,
>>>>>>> ae9a95bf
):
    """
    Parameters
    ----------
    test_dataset
        Dataset to use for testing.
    predictor
        The predictor to test.
    evaluator
        Evaluator to use.
    num_samples
        Number of samples to use when generating sample-based forecasts.
        基于 sample-based 的预测，指定的sample数量。初步的理解是，针对多少个观测（也就是行）的数据来做验证。默认是１００个观测。
    logging_file
        If specified, information of the backtest is redirected to this file.
<<<<<<< HEAD
    use_symbol_block_predictor
        Use a :class:`SymbolBlockPredictor` during testing.
    num_works、num_prefetch　与多进程预测有关系。
    num_workers
        The number of multiprocessing workers to use for data preprocessing.
        By default 0, in which case no multiprocessing will be utilized.
    num_prefetch
        The number of prefetching batches only works if `num_workers` > 0.
        If `prefetch` > 0, it allow worker process to prefetch certain batches before
        acquiring data from iterators.
        Note that using large prefetching batch will provide smoother bootstrapping performance,
        but will consume more shared_memory. Using smaller number may forfeit the purpose of using
        multiple worker processes, try reduce `num_workers` in this case.
        By default it defaults to `num_workers * 2`.
=======
>>>>>>> ae9a95bf

    Returns
    -------
    tuple
        A tuple of aggregate metrics and per-time-series metrics obtained by
        training `forecaster` on `train_dataset` and evaluating the resulting
        `evaluator` provided on the `test_dataset`.
    """

    # 这儿的logging写法是个范例
    if logging_file is not None:
        log_formatter = logging.Formatter(
            "[%(asctime)s %(levelname)s %(thread)d] %(message)s",
            datefmt="%m/%d/%Y %H:%M:%S",
        )
        logger = logging.getLogger(__name__)
        handler = logging.FileHandler(logging_file)
        handler.setFormatter(log_formatter)
        logger.addHandler(handler)
    else:
        logger = logging.getLogger(__name__)

<<<<<<< HEAD
    # 训练数据集的统计特征
    if train_dataset is not None:
        train_statistics = calculate_dataset_statistics(train_dataset)
        serialize_message(logger, train_dataset_stats_key, train_statistics)

    # 测试数据集的统计特征
    test_statistics = calculate_dataset_statistics(test_dataset)
    serialize_message(logger, test_dataset_stats_key, test_statistics)

    # 这一段的作用：
    # 从forecaster得到predictor
    if isinstance(forecaster, Estimator):
        # forecaster直接写日志
        serialize_message(logger, estimator_key, forecaster)
        assert train_dataset is not None
        # 对训练数据集做训练，形成predictor,forecaster是预测的框架，predictor是预测的实例
        predictor = forecaster.train(train_dataset)

        # 不是很理解下面代码的作用
        # 下面与推断相关，也就是与test_dataset有关系
        # 分batch_size来做推断
        if isinstance(forecaster, GluonEstimator) and isinstance(
                predictor, GluonPredictor
        ):
            inference_data_loader = InferenceDataLoader(
                dataset=test_dataset,
                transform=predictor.input_transform,
                batch_size=forecaster.trainer.batch_size,
                ctx=forecaster.trainer.ctx,
                dtype=forecaster.dtype,
                num_workers=num_workers,
                num_prefetch=num_prefetch,
                **kwargs,
            )

            if forecaster.trainer.hybridize:
                predictor.hybridize(batch=next(iter(inference_data_loader)))

            if use_symbol_block_predictor:
                predictor = predictor.as_symbol_block_predictor(
                    batch=next(iter(inference_data_loader))
                )
    else:
        predictor = forecaster

    # 形成预测值、实际值两个对象
=======
    test_statistics = calculate_dataset_statistics(test_dataset)
    serialize_message(logger, test_dataset_stats_key, test_statistics)

>>>>>>> ae9a95bf
    forecast_it, ts_it = make_evaluation_predictions(
        test_dataset, predictor=predictor, num_samples=num_samples
    )

    # 计算评估指标
    agg_metrics, item_metrics = evaluator(
        ts_it, forecast_it, num_series=maybe_len(test_dataset)
    )

    # we only log aggregate metrics for now as item metrics may be very large
    # 记录汇总的评估指标
    for name, value in agg_metrics.items():
        serialize_message(logger, f"metric-{name}", value)

    if logging_file is not None:
        # Close the file handler to avoid letting the file open.
        # https://stackoverflow.com/questions/24816456/python-logging-wont-shutdown
        logger.removeHandler(handler)
        del logger, handler

    return agg_metrics, item_metrics


# TODO does it make sense to have this then?
class BacktestInformation(NamedTuple):
    train_dataset_stats: DatasetStatistics
    test_dataset_stats: DatasetStatistics
    estimator: Estimator
    agg_metrics: Dict[str, float]

    @staticmethod
    def make_from_log(log_file):
        with open(log_file, "r") as f:
            return BacktestInformation.make_from_log_contents(
                "\n".join(f.readlines())
            )

    @staticmethod
    def make_from_log_contents(log_contents):
        messages = dict(re.findall(r"gluonts\[(.*)\]: (.*)", log_contents))

        # avoid to fail if a key is missing for instance in the case a run did
        # not finish so that we can still get partial information
        try:
            return BacktestInformation(
                train_dataset_stats=eval(
                    messages[train_dataset_stats_key]
                ),  # TODO: use load
                test_dataset_stats=eval(
                    messages[test_dataset_stats_key]
                ),  # TODO: use load
                estimator=load_code(messages[estimator_key]),
                agg_metrics={
                    k: load_code(v)
                    for k, v in messages.items()
                    if k.startswith("metric-") and v != "nan"
                },
            )
        except Exception as error:
            logging.error(error)
            return None<|MERGE_RESOLUTION|>--- conflicted
+++ resolved
@@ -123,20 +123,6 @@
 
 # 这个函数都是在test中应用的
 def backtest_metrics(
-<<<<<<< HEAD
-        train_dataset: Optional[Dataset],
-        test_dataset: Dataset,
-        forecaster: Union[Estimator, Predictor],
-        evaluator=Evaluator(
-            quantiles=(0.1, 0.2, 0.3, 0.4, 0.5, 0.6, 0.7, 0.8, 0.9)
-        ),
-        num_samples: int = 100,
-        logging_file: Optional[str] = None,
-        use_symbol_block_predictor: Optional[bool] = False,
-        num_workers: Optional[int] = None,
-        num_prefetch: Optional[int] = None,
-        **kwargs,
-=======
     test_dataset: Dataset,
     predictor: Predictor,
     evaluator=Evaluator(
@@ -144,7 +130,6 @@
     ),
     num_samples: int = 100,
     logging_file: Optional[str] = None,
->>>>>>> ae9a95bf
 ):
     """
     Parameters
@@ -160,23 +145,6 @@
         基于 sample-based 的预测，指定的sample数量。初步的理解是，针对多少个观测（也就是行）的数据来做验证。默认是１００个观测。
     logging_file
         If specified, information of the backtest is redirected to this file.
-<<<<<<< HEAD
-    use_symbol_block_predictor
-        Use a :class:`SymbolBlockPredictor` during testing.
-    num_works、num_prefetch　与多进程预测有关系。
-    num_workers
-        The number of multiprocessing workers to use for data preprocessing.
-        By default 0, in which case no multiprocessing will be utilized.
-    num_prefetch
-        The number of prefetching batches only works if `num_workers` > 0.
-        If `prefetch` > 0, it allow worker process to prefetch certain batches before
-        acquiring data from iterators.
-        Note that using large prefetching batch will provide smoother bootstrapping performance,
-        but will consume more shared_memory. Using smaller number may forfeit the purpose of using
-        multiple worker processes, try reduce `num_workers` in this case.
-        By default it defaults to `num_workers * 2`.
-=======
->>>>>>> ae9a95bf
 
     Returns
     -------
@@ -199,58 +167,9 @@
     else:
         logger = logging.getLogger(__name__)
 
-<<<<<<< HEAD
-    # 训练数据集的统计特征
-    if train_dataset is not None:
-        train_statistics = calculate_dataset_statistics(train_dataset)
-        serialize_message(logger, train_dataset_stats_key, train_statistics)
-
-    # 测试数据集的统计特征
     test_statistics = calculate_dataset_statistics(test_dataset)
     serialize_message(logger, test_dataset_stats_key, test_statistics)
 
-    # 这一段的作用：
-    # 从forecaster得到predictor
-    if isinstance(forecaster, Estimator):
-        # forecaster直接写日志
-        serialize_message(logger, estimator_key, forecaster)
-        assert train_dataset is not None
-        # 对训练数据集做训练，形成predictor,forecaster是预测的框架，predictor是预测的实例
-        predictor = forecaster.train(train_dataset)
-
-        # 不是很理解下面代码的作用
-        # 下面与推断相关，也就是与test_dataset有关系
-        # 分batch_size来做推断
-        if isinstance(forecaster, GluonEstimator) and isinstance(
-                predictor, GluonPredictor
-        ):
-            inference_data_loader = InferenceDataLoader(
-                dataset=test_dataset,
-                transform=predictor.input_transform,
-                batch_size=forecaster.trainer.batch_size,
-                ctx=forecaster.trainer.ctx,
-                dtype=forecaster.dtype,
-                num_workers=num_workers,
-                num_prefetch=num_prefetch,
-                **kwargs,
-            )
-
-            if forecaster.trainer.hybridize:
-                predictor.hybridize(batch=next(iter(inference_data_loader)))
-
-            if use_symbol_block_predictor:
-                predictor = predictor.as_symbol_block_predictor(
-                    batch=next(iter(inference_data_loader))
-                )
-    else:
-        predictor = forecaster
-
-    # 形成预测值、实际值两个对象
-=======
-    test_statistics = calculate_dataset_statistics(test_dataset)
-    serialize_message(logger, test_dataset_stats_key, test_statistics)
-
->>>>>>> ae9a95bf
     forecast_it, ts_it = make_evaluation_predictions(
         test_dataset, predictor=predictor, num_samples=num_samples
     )
