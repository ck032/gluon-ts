# Copyright 2018 Amazon.com, Inc. or its affiliates. All Rights Reserved.
#
# Licensed under the Apache License, Version 2.0 (the "License").
# You may not use this file except in compliance with the License.
# A copy of the License is located at
#
#     http://www.apache.org/licenses/LICENSE-2.0
#
# or in the "license" file accompanying this file. This file is distributed
# on an "AS IS" BASIS, WITHOUT WARRANTIES OR CONDITIONS OF ANY KIND, either
# express or implied. See the License for the specific language governing
# permissions and limitations under the License.

####################################################
# 　评估脚本，最重要的是make_evaluation_predictions/evaluator
####################################################

# Standard library imports
import logging
import multiprocessing
import re
import sys
from collections import Sized
from itertools import chain, tee
from typing import (
    Any,
    Callable,
    Dict,
    Iterable,
    Iterator,
    List,
    Optional,
    Tuple,
    Union,
)

# Third-party imports
import numpy as np
import pandas as pd

from gluonts.gluonts_tqdm import tqdm
from gluonts.time_feature import get_seasonality

# First-party imports
from gluonts.model.forecast import Forecast, Quantile


<<<<<<< HEAD
# 装饰器实现了备忘的功能，是一项优化技术，把耗时的函数的结果保存起来，避免传入相同的参数时重复计算。
# lru 是（least recently used）的缩写，即最近最少使用原则。表明缓存不会无限制增长，一段时间不用的缓存条目会被扔掉
# lru_cache可以记录函数的调用结果，再次使用时直接使用之前的返回值，而不真的再次调用
@lru_cache()
def get_seasonality(freq: str) -> int:
    """
    Returns the default seasonality for a given freq str. E.g. for

      2H -> 12

      H -小时，2H,表示了12小时

    """
    match = re.match(r"(\d*)(\w+)", freq)  # 把数字和字符串进行分离,只适用于上面的例子的形式，比如2H-->2 H
    assert match, "Cannot match freq regex"
    mult, base_freq = match.groups()
    multiple = int(mult) if mult else 1

    seasonalities = {"H": 24, "D": 1, "W": 1, "M": 12, "B": 5}
    if base_freq in seasonalities:
        seasonality = seasonalities[base_freq]
    else:
        seasonality = 1
    if seasonality % multiple != 0:
        logging.warning(
            f"multiple {multiple} does not divide base "
            f"seasonality {seasonality}."
            f"Falling back to seasonality 1"
        )
        return 1
    return seasonality // multiple


=======
>>>>>>> d7cd43ab
class Evaluator:
    """
    Evaluator class, to compute accuracy metrics by comparing observations
    to forecasts.

    Parameters
    ----------
    quantiles
        list of strings of the form 'p10' or floats in [0, 1] with
        the quantile levels
    seasonality
        seasonality to use for seasonal_error, if nothing is passed
        uses the default seasonality
        for the given series frequency as returned by `get_seasonality`
    alpha
        Parameter of the MSIS metric from the M4 competition that
        defines the confidence interval.
        For alpha=0.05 (default) the 95% considered is considered in the metric,
        see https://www.m4.unic.ac.cy/wp-content/uploads/2018/03/M4-Competitors-Guide.pdf
        for more detail on MSIS
    calculate_owa
        Determines whether the OWA metric should also be calculated,
        which is computationally expensive to evaluate and thus slows
        down the evaluation process considerably.
        By default False.
    num_workers
        The number of multiprocessing workers that will be used to process
        the data in parallel.
        Default is multiprocessing.cpu_count().
        Setting it to 0 means no multiprocessing.
    chunk_size
        Controls the approximate chunk size each workers handles at a time.
        Default is 32.
    """

    default_quantiles = 0.1, 0.2, 0.3, 0.4, 0.5, 0.6, 0.7, 0.8, 0.9

    def __init__(
            self,
            quantiles: Iterable[Union[float, str]] = default_quantiles,
            seasonality: Optional[int] = None,
            alpha: float = 0.05,
            calculate_owa: bool = False,
            num_workers: Optional[int] = None,
            chunk_size: Optional[int] = None,
    ) -> None:
        self.quantiles = tuple(map(Quantile.parse, quantiles))
        self.seasonality = seasonality
        self.alpha = alpha
        self.calculate_owa = calculate_owa

        # 默认是电脑的全部cpu
        self.num_workers = (
            num_workers
            if num_workers is not None
            else multiprocessing.cpu_count()
        )
        self.chunk_size = chunk_size if chunk_size is not None else 32

    # Evaluator定义了__call__，可以直接传参
    def __call__(
            self,
            ts_iterator: Iterable[Union[pd.DataFrame, pd.Series]],  # Ｕnion里面的是可选的
            fcst_iterator: Iterable[Forecast],
            num_series: Optional[int] = None,
    ) -> Tuple[Dict[str, float], pd.DataFrame]:
        """
        Compute accuracy metrics by comparing actual data to the forecasts.

        Parameters
        ----------
        ts_iterator
            iterator containing true target on the predicted range
            预测的target　真实值

        fcst_iterator
            iterator of forecasts on the predicted range
            预测的值

        num_series
            number of series of the iterator
            (optional, only used for displaying progress)

        Returns
        -------
        dict
            Dictionary of aggregated metrics
        pd.DataFrame
            DataFrame containing per-time-series metrics
        """
        ts_iterator = iter(ts_iterator)
        fcst_iterator = iter(fcst_iterator)

        rows = []

        # 这儿用了zip,把真实值和预测值结合起来
        with tqdm(
                zip(ts_iterator, fcst_iterator),
                total=num_series,
                desc="Running evaluation",
        ) as it, np.errstate(invalid="ignore"):
            # 非３２位系统，采用multiprocessing
            if self.num_workers > 0 and not sys.platform == "win32":
                mp_pool = multiprocessing.Pool(
                    initializer=_worker_init(self), processes=self.num_workers
                )
                rows = mp_pool.map(
                    func=_worker_fun,
                    iterable=iter(it),
                    chunksize=self.chunk_size,
                )
                mp_pool.close()
                mp_pool.join()
            else:
                # 计算每个ts和预测值的metrics
                for ts, forecast in it:
                    rows.append(self.get_metrics_per_ts(ts, forecast))

        assert not any(
            True for _ in ts_iterator
        ), "ts_iterator has more elements than fcst_iterator"

        assert not any(
            True for _ in fcst_iterator
        ), "fcst_iterator has more elements than ts_iterator"

        if num_series is not None:
            assert (
                    len(rows) == num_series
            ), f"num_series={num_series} did not match number of elements={len(rows)}"

        # If all entries of a target array are NaNs, the resulting metric will have value "masked". Pandas does not
        # handle masked values correctly. Thus we set dtype=np.float64 to convert masked values back to NaNs which
        # are handled correctly by pandas Dataframes during aggregation.

        # item-metrics形成数据框，然后计算总计的metrics
        metrics_per_ts = pd.DataFrame(rows, dtype=np.float64)
        return self.get_aggregate_metrics(metrics_per_ts)

    @staticmethod
    def extract_pred_target(
            time_series: Union[pd.Series, pd.DataFrame], forecast: Forecast
    ) -> np.ndarray:
        """

        Parameters
        ----------
        time_series
        forecast

        Returns
        -------
        np.ndarray
            time series cut in the Forecast object dates
            返回的是实际值
        """
        assert forecast.index.intersection(time_series.index).equals(
            forecast.index
        ), (
            "Cannot extract prediction target since the index of forecast is outside the index of target\n"
            f"Index of forecast: {forecast.index}\n Index of target: {time_series.index}"
        )

        # cut the time series using the dates of the forecast object
        # 这个返回的是实际值
        return np.atleast_1d(
            np.squeeze(time_series.loc[forecast.index].transpose())
        )

    # This method is needed for the owa calculation
    # It extracts the training sequence from the Series or DataFrame to a numpy array
    @staticmethod
    def extract_past_data(
            time_series: Union[pd.Series, pd.DataFrame], forecast: Forecast
    ) -> np.ndarray:
        """

        Parameters
        ----------
        time_series
        forecast

        Returns
        -------
        np.ndarray
            time series without the forecast dates
        """

        assert forecast.index.intersection(time_series.index).equals(
            forecast.index
        ), (
            "Index of forecast is outside the index of target\n"
            f"Index of forecast: {forecast.index}\n Index of target: {time_series.index}"
        )

        # Remove the prediction range
        # If the prediction range is not in the end of the time series,
        # everything after the prediction range is truncated
        # 比如　forecast.index[0]　= Timestamp('1750-02-10 00:00:00', freq='H')
        # 那么　date_before_forecast　= 1750-02-09 23:00:00
        date_before_forecast = forecast.index[0] - forecast.index[0].freq
        return np.atleast_1d(
            np.squeeze(time_series.loc[:date_before_forecast].transpose())
        )

    def seasonal_error(
            self, past_data: np.ndarray, forecast: Forecast
    ) -> float:
        r"""
        .. math::

            seasonal_error = mean(|Y[t] - Y[t-m]|)

        where m is the seasonal frequency

        https://www.m4.unic.ac.cy/wp-content/uploads/2018/03/M4-Competitors-Guide.pdf
        """
        # 比如，forecast.freq='H',那么seasonality　= 24
        # Check if the length of the time series is larger than the seasonal frequency
        seasonality = (
            self.seasonality
            if self.seasonality
            else get_seasonality(forecast.freq)
        )
        if seasonality < len(past_data):
            forecast_freq = seasonality
        else:
            # edge case: the seasonal freq is larger than the length of ts
            # revert to freq=1
            # logging.info('The seasonal frequency is larger than the length of the time series. Reverting to freq=1.')
            forecast_freq = 1

        # 比如forecast_freq＝24,　
        # y_t去掉训练数据后面24个
        # y_tm去掉前面24个
        y_t = past_data[:-forecast_freq]
        y_tm = past_data[forecast_freq:]

        seasonal_mae = np.mean(abs(y_t - y_tm))

        return seasonal_mae if seasonal_mae is not np.ma.masked else np.nan

    def get_metrics_per_ts(
            self, time_series: Union[pd.Series, pd.DataFrame], forecast: Forecast
    ) -> Dict[str, Union[float, str, None]]:
        # 计算每个item_id的指标

        # pred_target是实际值，意思是需要预测的目标列的数值
        pred_target = np.array(self.extract_pred_target(time_series, forecast))
        pred_target = np.ma.masked_invalid(pred_target)

        # 计算seasonal_error用,这个抽取出来的是，非预测部分的值
        # len(past_data) + len(pred_target) = len(time_series)
        # required for seasonal_error and owa calculation
        past_data = np.array(self.extract_past_data(time_series, forecast))
        past_data = np.ma.masked_invalid(past_data)

        # 预测的均值
        try:
            mean_fcst = forecast.mean
        except:
            mean_fcst = None

        # 预测值的中位数
        median_fcst = forecast.quantile(0.5)

        seasonal_error = self.seasonal_error(past_data, forecast)
        # 常用的有MSE、abs_error、MAPE
        metrics = {
            "item_id": forecast.item_id,  # 针对每个item_id的,item_id=224
            "MSE": self.mse(pred_target, mean_fcst)
            if mean_fcst is not None
            else None,  # MSE-目标和预测的均值做对比 ***
            "abs_error": self.abs_error(pred_target, median_fcst),  # abs_error，注意是和中位数做对比 ***
            "abs_target_sum": self.abs_target_sum(pred_target),  # 计算真实值的绝对值的和
            "abs_target_mean": self.abs_target_mean(pred_target),  # 计算真实值的绝对值的均值
            "seasonal_error": seasonal_error,
            "MASE": self.mase(pred_target, median_fcst, seasonal_error),
            "MAPE": self.mape(pred_target, median_fcst),  # MAPE ***
            "sMAPE": self.smape(pred_target, median_fcst),
            "OWA": np.nan,  # by default not calculated
        }

        try:
            metrics["MSIS"] = self.msis(
                pred_target,
                forecast.quantile(self.alpha / 2),
                forecast.quantile(1.0 - self.alpha / 2),
                seasonal_error,
                self.alpha,
            )
        except Exception:
            logging.warning("Could not calculate MSIS metric.")
            metrics["MSIS"] = np.nan

        ##########################
        # OWA
        ##########################
        if self.calculate_owa:
            metrics["OWA"] = self.owa(
                pred_target,
                median_fcst,
                past_data,
                seasonal_error,
                forecast.start_date,
            )
        ##########################
        # quantile
        ##########################
        # self.quantiles 是如下的tuple
        # (Quantile(value=0.1, name='0.1'),
        # Quantile(value=0.2, name='0.2'),
        # Quantile(value=0.3, name='0.3'),
        # Quantile(value=0.4, name='0.4'),
        # Quantile(value=0.5, name='0.5'),
        # Quantile(value=0.6, name='0.6'),
        # Quantile(value=0.7, name='0.7'),
        # Quantile(value=0.8, name='0.8'),
        # Quantile(value=0.9, name='0.9'))
        for quantile in self.quantiles:
            forecast_quantile = forecast.quantile(quantile.value)

            metrics[quantile.loss_name] = self.quantile_loss(
                pred_target, forecast_quantile, quantile.value
            )
            metrics[quantile.coverage_name] = self.coverage(
                pred_target, forecast_quantile
            )

        return metrics

    def get_aggregate_metrics(
            self, metric_per_ts: pd.DataFrame
    ) -> Tuple[Dict[str, float], pd.DataFrame]:
        agg_funs = {
            "MSE": "mean",
            "abs_error": "sum",
            "abs_target_sum": "sum",
            "abs_target_mean": "mean",
            "seasonal_error": "mean",
            "MASE": "mean",
            "MAPE": "mean",
            "sMAPE": "mean",
            "OWA": "mean",
            "MSIS": "mean",
        }
        for quantile in self.quantiles:
            agg_funs[quantile.loss_name] = "sum"
            agg_funs[quantile.coverage_name] = "mean"

        assert (
                set(metric_per_ts.columns) >= agg_funs.keys()
        ), "The some of the requested item metrics are missing."

        # 这种直接，算各列数值汇总值的方式很简洁
        totals = {
            key: metric_per_ts[key].agg(agg) for key, agg in agg_funs.items()
        }

        # derived metrics based on previous aggregate metrics
        totals["RMSE"] = np.sqrt(totals["MSE"])

        flag = totals["abs_target_mean"] == 0
        totals["NRMSE"] = np.divide(
            totals["RMSE"] * (1 - flag), totals["abs_target_mean"] + flag
        )

        flag = totals["abs_target_sum"] == 0
        totals["ND"] = np.divide(
            totals["abs_error"] * (1 - flag), totals["abs_target_sum"] + flag
        )

        all_qLoss_names = [
            quantile.weighted_loss_name for quantile in self.quantiles
        ]
        for quantile in self.quantiles:
            totals[quantile.weighted_loss_name] = np.divide(
                totals[quantile.loss_name], totals["abs_target_sum"]
            )

        totals["mean_wQuantileLoss"] = np.array(
            [totals[ql] for ql in all_qLoss_names]
        ).mean()

        totals["MAE_Coverage"] = np.mean(
            [
                np.abs(totals[q.coverage_name] - np.array([q.value]))
                for q in self.quantiles
            ]
        )
        return totals, metric_per_ts

    @staticmethod
    def mse(target, forecast):
        return np.mean(np.square(target - forecast))

    @staticmethod
    def abs_error(target, forecast):
        # 为什么不求均值呢？
        return np.sum(np.abs(target - forecast))

    @staticmethod
    def quantile_loss(target, quantile_forecast, q):
        # 真实值和分位数预测相比的损失
        return 2.0 * np.sum(
            np.abs(
                (quantile_forecast - target)
                * ((target <= quantile_forecast) - q)
            )
        )

    @staticmethod
    def coverage(target, quantile_forecast):
        # 收敛性？：真实值和分位数预测相比，是否小于分位数
        return np.mean((target < quantile_forecast))

    @staticmethod
    def mase(target, forecast, seasonal_error):
        r"""
        .. math::
            mase 指标，用MSE，除以seasonal_error,是考虑了seasonal_error以后的MSE

            mase = mean(|Y - Y_hat|) / seasonal_error

        https://www.m4.unic.ac.cy/wp-content/uploads/2018/03/M4-Competitors-Guide.pdf
        """
        flag = seasonal_error == 0
        return (np.mean(np.abs(target - forecast)) * (1 - flag)) / (
                seasonal_error + flag
        )

    @staticmethod
    def mape(target, forecast):
        r"""
        .. math::
            mape:离差的绝对值，除以真实值的绝对值，然后取均值。

            mape = mean(|Y - Y_hat| / |Y|))
        """

        denominator = np.abs(target)
        # 这种写法很好
        # 当分母为０时，flag=True,mape＝０，反之，flag=False
        flag = denominator == 0

        mape = np.mean(
            (np.abs(target - forecast) * (1 - flag)) / (denominator + flag)
        )
        return mape

    @staticmethod
    def smape(target, forecast):
        r"""
        .. math::
            ｓmape:离差的绝对值 乘以２，除以，真实值的绝对值加上预测值的绝对值，然后取均值。
            与mape相比，同时考虑了预测值的绝对值

            smape = mean(2 * |Y - Y_hat| / (|Y| + |Y_hat|))

        https://www.m4.unic.ac.cy/wp-content/uploads/2018/03/M4-Competitors-Guide.pdf
        """

        denominator = np.abs(target) + np.abs(forecast)
        flag = denominator == 0

        smape = 2 * np.mean(
            (np.abs(target - forecast) * (1 - flag)) / (denominator + flag)
        )
        return smape

    @staticmethod
    def owa(
            target: np.ndarray,
            forecast: np.ndarray,
            past_data: np.ndarray,
            seasonal_error: float,
            start_date: pd.Timestamp,
    ) -> float:
        r"""
        .. math::
            owa指标、msis指标不常用，是竞赛时指定的一些评价指标

            owa = 0.5*(smape/smape_naive + mase/mase_naive)

        https://www.m4.unic.ac.cy/wp-content/uploads/2018/03/M4-Competitors-Guide.pdf
        """
        # avoid import error due to circular dependency
        from gluonts.model.naive_2 import naive_2

        # calculate the forecast of the seasonal naive predictor
        naive_median_fcst = naive_2(
            past_data, len(target), freq=start_date.freqstr
        )

        owa = 0.5 * (
                (
                        Evaluator.smape(target, forecast)
                        / Evaluator.smape(target, naive_median_fcst)
                )
                + (
                        Evaluator.mase(target, forecast, seasonal_error)
                        / Evaluator.mase(target, naive_median_fcst, seasonal_error)
                )
        )

        return owa

    @staticmethod
    def msis(target, lower_quantile, upper_quantile, seasonal_error, alpha):
        r"""
        :math:

            msis = mean(U - L + 2/alpha * (L-Y) * I[Y<L] + 2/alpha * (Y-U) * I[Y>U]) /seasonal_error

        https://www.m4.unic.ac.cy/wp-content/uploads/2018/03/M4-Competitors-Guide.pdf
        """
        numerator = np.mean(
            upper_quantile
            - lower_quantile
            + 2.0
            / alpha
            * (lower_quantile - target)
            * (target < lower_quantile)
            + 2.0
            / alpha
            * (target - upper_quantile)
            * (target > upper_quantile)
        )

        flag = seasonal_error == 0
        return (numerator * (1 - flag)) / (seasonal_error + flag)

    @staticmethod
    def abs_target_sum(target):
        return np.sum(np.abs(target))

    @staticmethod
    def abs_target_mean(target):
        return np.mean(np.abs(target))


class MultivariateEvaluator(Evaluator):
    """
    多元预测的评估函数，用户可以指定评估的维度，自定义target_agg_funcs

    The MultivariateEvaluator class owns functionality for evaluating
    multidimensional target arrays of shape
    (target_dimensionality, prediction_length).

    Evaluations of individual dimensions will be stored with the corresponding
    dimension prefix and contain the metrics calculated by only this dimension.
    Metrics with the plain metric name correspond to metrics calculated over
    all dimensions.

    Additionally, the user can provide additional aggregation functions that
    first aggregate the target and forecast over dimensions and then calculate
    the metric. These metrics will be prefixed with m_<aggregation_fun_name>_

    The evaluation dimensions can be set by the user.

    Example:
        {'0_MSE': 0.004307240342677687, # MSE of dimension 0
        '0_abs_error': 1.6246897801756859,
        '1_MSE': 0.003949341769475723, # MSE of dimension 1
        '1_abs_error': 1.5052175521850586,
        'MSE': 0.004128291056076705, # MSE of all dimensions
        'abs_error': 3.1299073323607445,
        'm_sum_MSE': 0.02 # MSE of aggregated target and aggregated forecast
        (if target_agg_funcs is set).
        'm_sum_abs_error': 4.2}
    """

    def __init__(
            self,
            quantiles: Iterable[Union[float, str]] = np.linspace(0.1, 0.9, 9),
            seasonality: Optional[int] = None,
            alpha: float = 0.05,
            eval_dims: List[int] = None,
            target_agg_funcs: Dict[str, Callable] = {},
    ) -> None:
        """

        Parameters
        ----------
        quantiles
            list of strings of the form 'p10' or floats in [0, 1] with the
            quantile levels
        seasonality
            seasonality to use for seasonal_error, if nothing is passed uses
            the default seasonality for the given series frequency as
            returned by `get_seasonality`
        alpha
            parameter of the MSIS metric that defines the CI,
            e.g., for alpha=0.05 the 95% CI is considered in the metric.
        eval_dims
            dimensions of the target that will be evaluated.
        target_agg_funcs
            pass key-value pairs that define aggregation functions over the
            dimension axis. Useful to compute metrics over aggregated target
            and forecast (typically sum or mean).
        """
        super().__init__(
            quantiles=quantiles, seasonality=seasonality, alpha=alpha
        )
        self._eval_dims = eval_dims
        self.target_agg_funcs = target_agg_funcs

    @staticmethod
    def extract_target_by_dim(
            it_iterator: Iterator[pd.DataFrame], dim: int
    ) -> Iterator[pd.DataFrame]:
        for i in it_iterator:
            yield (i[dim])

    @staticmethod
    def extract_forecast_by_dim(
            forecast_iterator: Iterator[Forecast], dim: int
    ) -> Iterator[Forecast]:
        for forecast in forecast_iterator:
            yield forecast.copy_dim(dim)

    @staticmethod
    def extract_aggregate_target(
            it_iterator: Iterator[pd.DataFrame], agg_fun: Callable
    ) -> Iterator[pd.DataFrame]:
        for i in it_iterator:
            yield i.agg(agg_fun, axis=1)

    @staticmethod
    def extract_aggregate_forecast(
            forecast_iterator: Iterator[Forecast], agg_fun: Callable
    ) -> Iterator[Forecast]:
        for forecast in forecast_iterator:
            yield forecast.copy_aggregate(agg_fun)

    @staticmethod
    def peek(iterator: Iterator[Any]) -> Tuple[Any, Iterator[Any]]:
        peeked_object = iterator.__next__()
        iterator = chain([peeked_object], iterator)
        return peeked_object, iterator

    @staticmethod
    def get_target_dimensionality(forecast: Forecast) -> int:
        target_dim = forecast.dim()
        assert target_dim > 1, (
            f"the dimensionality of the forecast should be larger than 1, "
            f"but got {target_dim}. "
            f"Please use the Evaluator to evaluate 1D forecasts."
        )
        return target_dim

    def get_eval_dims(self, target_dimensionality: int) -> List[int]:
        eval_dims = (
            self._eval_dims
            if self._eval_dims is not None
            else list(range(0, target_dimensionality))
        )
        assert max(eval_dims) < target_dimensionality, (
            f"eval dims should range from 0 to target_dimensionality - 1, "
            f"but got max eval_dim {max(eval_dims)}"
        )
        return eval_dims

    def calculate_aggregate_multivariate_metrics(
            self,
            ts_iterator: Iterator[pd.DataFrame],
            forecast_iterator: Iterator[Forecast],
            agg_fun: Callable,
    ) -> Dict[str, float]:
        """

        Parameters
        ----------
        ts_iterator
            Iterator over time series
        forecast_iterator
            Iterator over forecasts
        agg_fun
            aggregation function
        Returns
        -------
        Dict[str, float]
            dictionary with aggregate datasets metrics
        """
        agg_metrics, _ = super(MultivariateEvaluator, self).__call__(
            self.extract_aggregate_target(ts_iterator, agg_fun),
            self.extract_aggregate_forecast(forecast_iterator, agg_fun),
        )
        return agg_metrics

    def calculate_aggregate_vector_metrics(
            self,
            all_agg_metrics: Dict[str, float],
            all_metrics_per_ts: pd.DataFrame,
    ) -> Dict[str, float]:
        """

        Parameters
        ----------
        all_agg_metrics
            dictionary with aggregate metrics of individual dimensions
        all_metrics_per_ts
            DataFrame containing metrics for all time series of all evaluated
            dimensions

        Returns
        -------
        Dict[str, float]
            dictionary with aggregate metrics (of individual (evaluated)
            dimensions and the entire vector)
        """
        vector_aggregate_metrics, _ = self.get_aggregate_metrics(
            all_metrics_per_ts
        )
        for key, value in vector_aggregate_metrics.items():
            all_agg_metrics[key] = value
        return all_agg_metrics

    def __call__(
            self,
            ts_iterator: Iterable[pd.DataFrame],
            fcst_iterator: Iterable[Forecast],
            num_series=None,
    ) -> Tuple[Dict[str, float], pd.DataFrame]:
        ts_iterator = iter(ts_iterator)
        fcst_iterator = iter(fcst_iterator)

        all_agg_metrics = dict()
        all_metrics_per_ts = list()

        peeked_forecast, fcst_iterator = self.peek(fcst_iterator)
        target_dimensionality = self.get_target_dimensionality(peeked_forecast)
        eval_dims = self.get_eval_dims(target_dimensionality)

        ts_iterator_set = tee(
            ts_iterator, target_dimensionality + len(self.target_agg_funcs)
        )
        fcst_iterator_set = tee(
            fcst_iterator, target_dimensionality + len(self.target_agg_funcs)
        )

        for dim in eval_dims:
            agg_metrics, metrics_per_ts = super(
                MultivariateEvaluator, self
            ).__call__(
                self.extract_target_by_dim(ts_iterator_set[dim], dim),
                self.extract_forecast_by_dim(fcst_iterator_set[dim], dim),
            )

            all_metrics_per_ts.append(metrics_per_ts)

            for metric, value in agg_metrics.items():
                all_agg_metrics[f"{dim}_{metric}"] = value

        all_metrics_per_ts = pd.concat(all_metrics_per_ts)
        all_agg_metrics = self.calculate_aggregate_vector_metrics(
            all_agg_metrics, all_metrics_per_ts
        )

        if self.target_agg_funcs:
            multivariate_metrics = {
                agg_fun_name: self.calculate_aggregate_multivariate_metrics(
                    ts_iterator_set[-(index + 1)],
                    fcst_iterator_set[-(index + 1)],
                    agg_fun,
                )
                for index, (agg_fun_name, agg_fun) in enumerate(
                    self.target_agg_funcs.items()
                )
            }

            for key, metric_dict in multivariate_metrics.items():
                prefix = f"m_{key}_"
                for metric, value in metric_dict.items():
                    all_agg_metrics[prefix + metric] = value

        return all_agg_metrics, all_metrics_per_ts


# 利用多线程，进行评估
# This is required for the multiprocessing to work.
_worker_evaluator: Optional[Evaluator] = None


def _worker_init(evaluator: Evaluator):
    global _worker_evaluator
    _worker_evaluator = evaluator


def _worker_fun(inp: tuple):
    ts, forecast = inp
    global _worker_evaluator
    assert isinstance(
        _worker_evaluator, Evaluator
    ), "Something went wrong with the worker initialization."
    return _worker_evaluator.get_metrics_per_ts(ts, forecast)<|MERGE_RESOLUTION|>--- conflicted
+++ resolved
@@ -45,42 +45,6 @@
 from gluonts.model.forecast import Forecast, Quantile
 
 
-<<<<<<< HEAD
-# 装饰器实现了备忘的功能，是一项优化技术，把耗时的函数的结果保存起来，避免传入相同的参数时重复计算。
-# lru 是（least recently used）的缩写，即最近最少使用原则。表明缓存不会无限制增长，一段时间不用的缓存条目会被扔掉
-# lru_cache可以记录函数的调用结果，再次使用时直接使用之前的返回值，而不真的再次调用
-@lru_cache()
-def get_seasonality(freq: str) -> int:
-    """
-    Returns the default seasonality for a given freq str. E.g. for
-
-      2H -> 12
-
-      H -小时，2H,表示了12小时
-
-    """
-    match = re.match(r"(\d*)(\w+)", freq)  # 把数字和字符串进行分离,只适用于上面的例子的形式，比如2H-->2 H
-    assert match, "Cannot match freq regex"
-    mult, base_freq = match.groups()
-    multiple = int(mult) if mult else 1
-
-    seasonalities = {"H": 24, "D": 1, "W": 1, "M": 12, "B": 5}
-    if base_freq in seasonalities:
-        seasonality = seasonalities[base_freq]
-    else:
-        seasonality = 1
-    if seasonality % multiple != 0:
-        logging.warning(
-            f"multiple {multiple} does not divide base "
-            f"seasonality {seasonality}."
-            f"Falling back to seasonality 1"
-        )
-        return 1
-    return seasonality // multiple
-
-
-=======
->>>>>>> d7cd43ab
 class Evaluator:
     """
     Evaluator class, to compute accuracy metrics by comparing observations
