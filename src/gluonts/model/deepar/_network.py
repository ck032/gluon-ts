# Copyright 2018 Amazon.com, Inc. or its affiliates. All Rights Reserved.
#
# Licensed under the Apache License, Version 2.0 (the "License").
# You may not use this file except in compliance with the License.
# A copy of the License is located at
#
#     http://www.apache.org/licenses/LICENSE-2.0
#
# or in the "license" file accompanying this file. This file is distributed
# on an "AS IS" BASIS, WITHOUT WARRANTIES OR CONDITIONS OF ANY KIND, either
# express or implied. See the License for the specific language governing
# permissions and limitations under the License.

from typing import List, Optional, Tuple, Union

# Third-party imports
import mxnet as mx
from mxnet.gluon.rnn import ZoneoutCell
from mxnet.gluon.contrib.rnn import VariationalDropoutCell

# Standard library imports
import numpy as np

from gluonts.core.component import DType, validated
from gluonts.model.common import Tensor

# First-party imports
from gluonts.mx.block.feature import FeatureEmbedder
from gluonts.mx.block.scaler import MeanScaler, NOPScaler
from gluonts.mx.distribution import Distribution, DistributionOutput
from gluonts.mx.distribution.distribution import getF
from gluonts.support.util import weighted_average
from gluonts.mx.block.dropout import VariationalZoneoutCell, RNNZoneoutCell
from gluonts.mx.block.regularization import (
    ActivationRegularizationLoss,
    TemporalActivationRegularizationLoss,
)


def prod(xs):
    p = 1
    for x in xs:
        p *= x
    return p


class DeepARNetwork(mx.gluon.HybridBlock):
    @validated()
    def __init__(
        self,
        num_layers: int,
        num_cells: int,
        cell_type: str,
        history_length: int,
        context_length: int,
        prediction_length: int,
        distr_output: DistributionOutput,
        dropout_rate: float,
        cardinality: List[int],
        embedding_dimension: List[int],
        lags_seq: List[int],
        dropoutcell_type: str = "ZoneoutCell",
        scaling: bool = True,
        dtype: DType = np.float32,  # RNN精度
        **kwargs,
    ) -> None:
        super().__init__(**kwargs)
        self.num_layers = num_layers
        self.num_cells = num_cells
        self.cell_type = cell_type
        self.history_length = history_length
        self.context_length = context_length
        self.prediction_length = prediction_length
        self.dropoutcell_type = dropoutcell_type
        self.dropout_rate = dropout_rate
        self.cardinality = cardinality
        self.embedding_dimension = embedding_dimension
        self.num_cat = len(cardinality)  # 总计有几个离散特征
        self.scaling = scaling
        self.dtype = dtype

        assert len(cardinality) == len(
            embedding_dimension
        ), "embedding_dimension should be a list with the same size as cardinality"

        assert len(set(lags_seq)) == len(
            lags_seq
        ), "no duplicated lags allowed!"
        lags_seq.sort()  # 滞后项排序，且不允许重复

        self.lags_seq = lags_seq

        self.distr_output = distr_output
        RnnCell = {"lstm": mx.gluon.rnn.LSTMCell, "gru": mx.gluon.rnn.GRUCell}[
            self.cell_type
        ]  # 根据名称获取到实例化对象（字典形式）

        self.target_shape = distr_output.event_shape

        # TODO: is the following restriction needed?
        assert (
            len(self.target_shape) <= 1
        ), "Argument `target_shape` should be a tuple with 1 element at most"

<<<<<<< HEAD
        #######################
        # 构建完整的RNN - self.rnn
        #######################
=======
        Dropout = {
            "ZoneoutCell": ZoneoutCell,
            "RNNZoneoutCell": RNNZoneoutCell,
            "VariationalDropoutCell": VariationalDropoutCell,
            "VariationalZoneoutCell": VariationalZoneoutCell,
        }[self.dropoutcell_type]

>>>>>>> 864909e9
        with self.name_scope():
            self.proj_distr_args = distr_output.get_args_proj()
            # 实例化rnn，根据传入的cell_type,num_cells,dropout_rate,对每一层的cell进行迭代
            self.rnn = mx.gluon.rnn.HybridSequentialRNNCell()
            for k in range(num_layers):
                cell = RnnCell(hidden_size=num_cells)
<<<<<<< HEAD
                cell = mx.gluon.rnn.ResidualCell(cell) if k > 0 else cell  # 迭代：除了第一层，其他层都是取mx.gluon.rnn.ResidualCell(cell)
                cell = (
                    mx.gluon.rnn.ZoneoutCell(cell, zoneout_states=dropout_rate)
                    if dropout_rate > 0.0
                    else cell
                )
                self.rnn.add(cell)  # 获取到完整的self.rnn
=======
                cell = mx.gluon.rnn.ResidualCell(cell) if k > 0 else cell
                # we found that adding dropout to outputs doesn't improve the performance, so we only drop states
                if "Zoneout" in self.dropoutcell_type:
                    cell = (
                        Dropout(cell, zoneout_states=dropout_rate)
                        if dropout_rate > 0.0
                        else cell
                    )
                elif "Dropout" in self.dropoutcell_type:
                    cell = (
                        Dropout(cell, drop_states=dropout_rate)
                        if dropout_rate > 0.0
                        else cell
                    )
                self.rnn.add(cell)
>>>>>>> 864909e9
            self.rnn.cast(dtype=dtype)

            # 对离散特征做embedding
            # 对每个离散特征，设定好embedding的大小（int）类型
            self.embedder = FeatureEmbedder(
                cardinalities=cardinality,
                embedding_dims=embedding_dimension,
                dtype=self.dtype,
            )

            # 标准化
            if scaling:
                self.scaler = MeanScaler(keepdims=True)  # 可以简单理解为：绝对值然后取平均值，进行标准化
            else:
                self.scaler = NOPScaler(keepdims=True)  # 不需要标准化

    @staticmethod
    def get_lagged_subsequences(
        F,
        sequence: Tensor,
        sequence_length: int,
        indices: List[int],
        subsequences_length: int = 1,
    ) -> Tensor:
        """
        Returns lagged subsequences of a given sequence.

        给定序列的滞后项

        Parameters
        ----------
        sequence : Tensor
            the sequence from which lagged subsequences should be extracted.
            Shape: (N, T, C).
        sequence_length : int
            length of sequence in the T (time) dimension (axis = 1).
        indices : List[int]
            list of lag indices to be used.
        subsequences_length : int
            length of the subsequences to be extracted.
        Returns
        --------
        lagged : Tensor
            a tensor of shape (N, S, C, I), where S = subsequences_length and
            I = len(indices), containing lagged subsequences. Specifically,
            lagged[i, j, :, k] = sequence[i, -indices[k]-S+j, :].
        """
        # we must have: sequence_length - lag_index - subsequences_length >= 0
        # for all lag_index, hence the following assert
        assert max(indices) + subsequences_length <= sequence_length, (
            f"lags cannot go further than history length, "
            f"found lag {max(indices)} while history length is only "
            f"{sequence_length}"
        )
        assert all(lag_index >= 0 for lag_index in indices)

        lagged_values = []
        for lag_index in indices:  # indices是 List[int]
            begin_index = -lag_index - subsequences_length
            end_index = -lag_index if lag_index > 0 else None
            lagged_values.append(
                F.slice_axis(
                    sequence, axis=1, begin=begin_index, end=end_index
                )
            )

        return F.stack(*lagged_values, axis=-1)

    def unroll_encoder(
        self,
        F,
        feat_static_cat: Tensor,  # (batch_size, num_features)
        feat_static_real: Tensor,  # (batch_size, num_features)
        past_time_feat: Tensor,  # (batch_size, history_length, num_features)
        past_target: Tensor,  # (batch_size, history_length, *target_shape)
        past_observed_values: Tensor,  # (batch_size, history_length, *target_shape)
        future_time_feat: Optional[
            Tensor
        ],  # (batch_size, prediction_length, num_features)
        future_target: Optional[
            Tensor
        ],  # (batch_size, prediction_length, *target_shape)
    ) -> Tuple[Tensor, List, Tensor, Tensor]:
        """
        Unrolls the LSTM encoder over past and, if present, future data.
        Returns outputs and state of the encoder, plus the scale of past_target
        and a vector of static features that was constructed and fed as input
        to the encoder.
        All tensor arguments should have NTC layout.
        """

        ###########################
        # 1.处理目标变量，获取滞后项
        ###########################
        if future_time_feat is None or future_target is None:
            time_feat = past_time_feat.slice_axis(
                axis=1,
                begin=self.history_length - self.context_length,
                end=None,
            )
            sequence = past_target
            sequence_length = self.history_length
            subsequences_length = self.context_length
        else:
            time_feat = F.concat(
                past_time_feat.slice_axis(
                    axis=1,
                    begin=self.history_length - self.context_length,
                    end=None,
                ),
                future_time_feat,
                dim=1,
            )
            sequence = F.concat(past_target, future_target, dim=1)
            sequence_length = self.history_length + self.prediction_length
            subsequences_length = self.context_length + self.prediction_length

        # (batch_size, sub_seq_len, *target_shape, num_lags)
        lags = self.get_lagged_subsequences(
            F=F,
            sequence=sequence,  # 滞后项是对谁做的？要么是past_target,要么是past_target + future_target ，都是针对target的
            sequence_length=sequence_length,
            indices=self.lags_seq,
            subsequences_length=subsequences_length,
        )

        ###########################
        # 2.标准化目标变量和特征
        ###########################
        # scale is computed on the context length last units of the past target
        # scale shape is (batch_size, 1, *target_shape)
        # scale只应用在past_target、past_observed_values，不仅仅针对target，也针对past_observed_values
        # todo:past_observed_values在哪里出现的呢？
        _, scale = self.scaler(
            past_target.slice_axis(
                axis=1, begin=-self.context_length, end=None
            ),
            past_observed_values.slice_axis(
                axis=1, begin=-self.context_length, end=None
            ),
        )
        ###########################
        # 3.离散特征计算embedding
        ###########################
        # 对　feat_static_cat　应用　FeatureEmbedder
        # (batch_size, num_features)
        embedded_cat = self.embedder(feat_static_cat)

        # in addition to embedding features, use the log scale as it can help
        # prediction too
        # (batch_size, num_features + prod(target_shape))
        static_feat = F.concat(
            embedded_cat,
            feat_static_real,
            F.log(scale)
            if len(self.target_shape) == 0
            else F.log(scale.squeeze(axis=1)),
            dim=1,
        )

        # (batch_size, subsequences_length, num_features + 1)
        repeated_static_feat = static_feat.expand_dims(axis=1).repeat(
            axis=1, repeats=subsequences_length
        )

        # (batch_size, sub_seq_len, *target_shape, num_lags)
        lags_scaled = F.broadcast_div(lags, scale.expand_dims(axis=-1))

        # from (batch_size, sub_seq_len, *target_shape, num_lags)
        # to (batch_size, sub_seq_len, prod(target_shape) * num_lags)
        input_lags = F.reshape(
            data=lags_scaled,
            shape=(
                -1,
                subsequences_length,
                len(self.lags_seq) * prod(self.target_shape),
            ),
        )

        ###########################
        # 4.处理好的特征做concat
        ###########################
        # (batch_size, sub_seq_len, input_dim)
        # (batch_size大小，序列长度，输入的维度）
        # 获取rnn的输入，包括3部分特征：
        # input_lags - 目标列的滞后项
        # time_feat - 时间方面的特征
        # repeated_static_feat - 离散embedding特征
        inputs = F.concat(input_lags, time_feat, repeated_static_feat, dim=-1)

        ###########################
        # 5.处理好的特征输入到rnn中
        ###########################
        # unroll encoder
        outputs, state = self.rnn.unroll(
            inputs=inputs,
            length=subsequences_length,
            layout="NTC",
            merge_outputs=True,
            begin_state=self.rnn.begin_state(
                func=F.zeros,
                dtype=self.dtype,
                batch_size=inputs.shape[0]
                if isinstance(inputs, mx.nd.NDArray)
                else 0,
            ),  # rnn的初始化状态
        )

        # outputs: (batch_size, seq_len, num_cells)
        # state: list of (batch_size, num_cells) tensors
        # scale: (batch_size, 1, *target_shape)
        # static_feat: (batch_size, num_features + prod(target_shape))
        # 输出　self.rnn的outputs,状态state,标准化的scale，static_feat特征
        return outputs, state, scale, static_feat


<<<<<<< HEAD
class DeepARTrainingNetwork(DeepARNetwork):  # 注意到，这儿的继承并没有写__init__，这个是用来做训练用的（Encoder)
=======
class DeepARTrainingNetwork(DeepARNetwork):
    @validated()
    def __init__(self, alpha: float = 0, beta: float = 0, **kwargs) -> None:
        super().__init__(**kwargs)

        # regularization weights
        self.alpha = alpha
        self.beta = beta

        if alpha:
            self.ar_loss = ActivationRegularizationLoss(
                alpha, time_axis=1, batch_axis=0
            )
        if beta:
            self.tar_loss = TemporalActivationRegularizationLoss(
                beta, time_axis=1, batch_axis=0
            )

>>>>>>> 864909e9
    def distribution(
        self,
        feat_static_cat: Tensor,
        feat_static_real: Tensor,
        past_time_feat: Tensor,
        past_target: Tensor,
        past_observed_values: Tensor,
        future_time_feat: Tensor,
        future_target: Tensor,
        future_observed_values: Tensor,
        return_rnn_outputs: bool = False,
    ) -> Union[Distribution, Tuple[Distribution, Tensor]]:
        """

        Returns the distribution predicted by the model on the range of
        past_target and future_target.

        The distribution is obtained by unrolling the network （循环网络的展开）with the true
        target, this is also the distribution that is being minimized during
        training. This can be used in anomaly detection, see for instance
        examples/anomaly_detection.py.

        Input arguments are the same as for the hybrid_forward method.

        Returns
        -------
        Distribution
            a distribution object whose mean has shape:
            (batch_size, context_length + prediction_length).
        Tensor
            (optional) when return_rnn_outputs=True, rnn_outputs will be returned
            so that it could be used for regularization
        """
        # unroll the decoder in "training mode"
        # i.e. by providing future data as well
        F = getF(feat_static_cat)

        rnn_outputs, _, scale, _ = self.unroll_encoder(
            F=F,
            feat_static_cat=feat_static_cat,
            feat_static_real=feat_static_real,
            past_time_feat=past_time_feat,
            past_target=past_target,
            past_observed_values=past_observed_values,
            future_time_feat=future_time_feat,
            future_target=future_target,
        )

        distr_args = self.proj_distr_args(rnn_outputs)

<<<<<<< HEAD
        # MARK:根据传入的参数，计算目标变量的似然分布（likelihood of target)
        return self.distr_output.distribution(distr_args, scale=scale)  # rnn的输出结果，和scale一起，传给分布，获取分布的结果
=======
        # return the output of rnn layers if return_rnn_outputs=True, so that it can be used for regularization later
        # assume no dropout for outputs, so can be directly used for activation regularization
        return (
            (
                self.distr_output.distribution(distr_args, scale=scale),
                rnn_outputs,
            )
            if return_rnn_outputs
            else self.distr_output.distribution(distr_args, scale=scale)
        )
>>>>>>> 864909e9

    # noinspection PyMethodOverriding,PyPep8Naming
    def hybrid_forward(
        self,
        F,
        feat_static_cat: Tensor,
        feat_static_real: Tensor,
        past_time_feat: Tensor,
        past_target: Tensor,
        past_observed_values: Tensor,
        future_time_feat: Tensor,
        future_target: Tensor,
        future_observed_values: Tensor,
    ) -> Tensor:
        """
        Computes the loss for training DeepAR, all inputs tensors representing
        time series have NTC layout.

        Parameters
        ----------
        F
        feat_static_cat : (batch_size, num_features)
        feat_static_real : (batch_size, num_features)
        past_time_feat : (batch_size, history_length, num_features)
        past_target : (batch_size, history_length, *target_shape)
        past_observed_values : (batch_size, history_length, *target_shape, seq_len)
        future_time_feat : (batch_size, prediction_length, num_features)
        future_target : (batch_size, prediction_length, *target_shape)
        future_observed_values : (batch_size, prediction_length, *target_shape)

        Returns loss with shape (batch_size, context + prediction_length, 1)
        -------

        """

        outputs = self.distribution(
            feat_static_cat=feat_static_cat,
            feat_static_real=feat_static_real,
            past_time_feat=past_time_feat,
            past_target=past_target,
            past_observed_values=past_observed_values,
            future_time_feat=future_time_feat,
            future_target=future_target,
            future_observed_values=future_observed_values,
            return_rnn_outputs=True,
        )
        # since return_rnn_outputs=True, assert:
        assert isinstance(outputs, tuple)
        distr, rnn_outputs = outputs

        # put together target sequence
        # (batch_size, seq_len, *target_shape)
        target = F.concat(
            past_target.slice_axis(
                axis=1,
                begin=self.history_length - self.context_length,
                end=None,
            ),
            future_target,
            dim=1,
        )

        # (batch_size, seq_len)
        loss = distr.loss(target)  # distr 是预测结果，和target相比较，得到损失

        # (batch_size, seq_len, *target_shape)
        observed_values = F.concat(
            past_observed_values.slice_axis(
                axis=1,
                begin=self.history_length - self.context_length,
                end=self.history_length,
            ),
            future_observed_values,
            dim=1,
        )

        # mask the loss at one time step iff one or more observations is missing in the target dimensions
        # (batch_size, seq_len)
        loss_weights = (
            observed_values
            if (len(self.target_shape) == 0)
            else observed_values.min(axis=-1, keepdims=False)
        )

        weighted_loss = weighted_average(
            F=F, x=loss, weights=loss_weights, axis=1
        )

        # need to mask possible nans and -inf
        loss = F.where(condition=loss_weights, x=loss, y=F.zeros_like(loss))

<<<<<<< HEAD
        return weighted_loss, loss  # hybrid_forward是用来计算损失的，包括weighted_loss、loss两个部分
=======
        # rnn_outputs is already merged into a single tensor
        assert not isinstance(rnn_outputs, list)
        # it seems that the trainer only uses the first return value for backward
        # so we only add regularization to weighted_loss
        if self.alpha:
            ar_loss = self.ar_loss(rnn_outputs)
            weighted_loss = weighted_loss + ar_loss
        if self.beta:
            tar_loss = self.tar_loss(rnn_outputs)
            weighted_loss = weighted_loss + tar_loss

        return weighted_loss, loss
>>>>>>> 864909e9


class DeepARPredictionNetwork(DeepARNetwork):  # 这个是用来做预测用的（Decoder)
    @validated()
    def __init__(self, num_parallel_samples: int = 100, **kwargs) -> None:
        super().__init__(**kwargs)
        self.num_parallel_samples = num_parallel_samples

        # for decoding the lags are shifted by one, at the first time-step
        # of the decoder a lag of one corresponds to the last target value
        self.shifted_lags = [l - 1 for l in self.lags_seq]

    def sampling_decoder(
        self,
        F,
        static_feat: Tensor,
        past_target: Tensor,
        time_feat: Tensor,
        scale: Tensor,
        begin_states: List,
    ) -> Tensor:
        """
        Computes sample paths by unrolling the LSTM starting with a initial
        input and state.

        解码的时候，给定初始输入和状态，然后按照分布进行采样

        Parameters
        ----------
        static_feat : Tensor
            static features. Shape: (batch_size, num_static_features).
        past_target : Tensor
            target history. Shape: (batch_size, history_length).
        time_feat : Tensor
            time features. Shape: (batch_size, prediction_length, num_time_features).
        scale : Tensor
            tensor containing the scale of each element in the batch. Shape: (batch_size, 1, 1).
        begin_states : List
            list of initial states for the LSTM layers.
            the shape of each tensor of the list should be (batch_size, num_cells)
        Returns
        --------
        Tensor
            A tensor containing sampled paths.
            Shape: (batch_size, num_sample_paths, prediction_length).
        """

        ############################################################################
        # 采样
        # 假设 self.num_parallel_samples = 100,下面这些都是在做repeat，获取100次采样的结果
        # 每个结果不同
        # 包括 特征（past_target、time_feat、static_feat）、scale、RNN的begin_states
        ############################################################################
        # blows-up the dimension of each tensor to batch_size * self.num_parallel_samples for increasing parallelism
        repeated_past_target = past_target.repeat(
            repeats=self.num_parallel_samples, axis=0
        )
        repeated_time_feat = time_feat.repeat(
            repeats=self.num_parallel_samples, axis=0
        )
        repeated_static_feat = static_feat.repeat(
            repeats=self.num_parallel_samples, axis=0
        ).expand_dims(axis=1)
        repeated_scale = scale.repeat(
            repeats=self.num_parallel_samples, axis=0
        )
        repeated_states = [
            s.repeat(repeats=self.num_parallel_samples, axis=0)
            for s in begin_states
        ]

        # 程序的目标就是获取到 future_samples
        future_samples = []

        # for each future time-units we draw new samples for this time-unit and update the state
        # Mark:输入不变，为啥输出会变呢？
        # 这儿就是解释！ 因为self.rnn的state会被更新掉
        # 在每个时间步进行采样
        for k in range(self.prediction_length):
            # (batch_size * num_samples, 1, *target_shape, num_lags)
            lags = self.get_lagged_subsequences(
                F=F,
                sequence=repeated_past_target,
                sequence_length=self.history_length + k,
                indices=self.shifted_lags,
                subsequences_length=1,
            )

            # (batch_size * num_samples, 1, *target_shape, num_lags)
            lags_scaled = F.broadcast_div(
                lags, repeated_scale.expand_dims(axis=-1)
            )

            # from (batch_size * num_samples, 1, *target_shape, num_lags)
            # to (batch_size * num_samples, 1, prod(target_shape) * num_lags)
            input_lags = F.reshape(
                data=lags_scaled,
                shape=(-1, 1, prod(self.target_shape) * len(self.lags_seq)),
            )

            # (batch_size * num_samples, 1, prod(target_shape) * num_lags + num_time_features + num_static_features)
            decoder_input = F.concat(
                input_lags,
                repeated_time_feat.slice_axis(axis=1, begin=k, end=k + 1),
                repeated_static_feat,
                dim=-1,
            )

            # output shape: (batch_size * num_samples, 1, num_cells)
            # state shape: (batch_size * num_samples, num_cells)
            rnn_outputs, repeated_states = self.rnn.unroll(
                inputs=decoder_input,  # 解码的时候，输入是不变的
                length=1,
                begin_state=repeated_states,  # self.rnn的begin_state会倍更新掉，所以输出的结果不同，也就是输出的分布会不一样
                layout="NTC",
                merge_outputs=True,
            )

            distr_args = self.proj_distr_args(rnn_outputs)

            # compute likelihood of target given the predicted parameters
            # MARK:根据传入的参数，计算目标变量的似然分布（likelihood of target)
            distr = self.distr_output.distribution(
                distr_args, scale=repeated_scale
            )

            # (batch_size * num_samples, 1, *target_shape)
            # MARK:从分布中进行采样
            # TODO：采样也会导致输出变化？
            new_samples = distr.sample(dtype=self.dtype)  # 每个时间步的采样

            # (batch_size * num_samples, seq_len, *target_shape)
            repeated_past_target = F.concat(
                repeated_past_target, new_samples, dim=1
            )
            future_samples.append(new_samples)

        # (batch_size * num_samples, prediction_length, *target_shape)
        samples = F.concat(*future_samples, dim=1)  # 这是预测结果

        # (batch_size, num_samples, prediction_length, *target_shape)
        return samples.reshape(
            shape=(
                (-1, self.num_parallel_samples)
                + (self.prediction_length,)
                + self.target_shape
            )
        )

    # noinspection PyMethodOverriding,PyPep8Naming
    def hybrid_forward(
        self,
        F,
        feat_static_cat: Tensor,  # (batch_size, num_features)
        feat_static_real: Tensor,  # (batch_size, num_features)
        past_time_feat: Tensor,  # (batch_size, history_length, num_features)
        past_target: Tensor,  # (batch_size, history_length, *target_shape)
        past_observed_values: Tensor,  # (batch_size, history_length, *target_shape)
        future_time_feat: Tensor,  # (batch_size, prediction_length, num_features)
    ) -> Tensor:
        """
        Predicts samples, all tensors should have NTC layout.
        Parameters
        ----------
        F
        feat_static_cat : (batch_size, num_features)
        feat_static_real : (batch_size, num_features)
        past_time_feat : (batch_size, history_length, num_features)
        past_target : (batch_size, history_length, *target_shape)
        past_observed_values : (batch_size, history_length, *target_shape)
        future_time_feat : (batch_size, prediction_length, num_features)

        Returns
        -------
        Tensor
            Predicted samples
        """

        # unroll the decoder in "prediction mode", i.e. with past data only
        _, state, scale, static_feat = self.unroll_encoder(
            F=F,
            feat_static_cat=feat_static_cat,
            feat_static_real=feat_static_real,
            past_time_feat=past_time_feat,
            past_target=past_target,
            past_observed_values=past_observed_values,
            future_time_feat=None,
            future_target=None,
        )

        return self.sampling_decoder(
            F=F,
            past_target=past_target,
            time_feat=future_time_feat,
            static_feat=static_feat,
            scale=scale,
            begin_states=state,
        )<|MERGE_RESOLUTION|>--- conflicted
+++ resolved
@@ -102,11 +102,6 @@
             len(self.target_shape) <= 1
         ), "Argument `target_shape` should be a tuple with 1 element at most"
 
-<<<<<<< HEAD
-        #######################
-        # 构建完整的RNN - self.rnn
-        #######################
-=======
         Dropout = {
             "ZoneoutCell": ZoneoutCell,
             "RNNZoneoutCell": RNNZoneoutCell,
@@ -114,22 +109,14 @@
             "VariationalZoneoutCell": VariationalZoneoutCell,
         }[self.dropoutcell_type]
 
->>>>>>> 864909e9
+
         with self.name_scope():
             self.proj_distr_args = distr_output.get_args_proj()
             # 实例化rnn，根据传入的cell_type,num_cells,dropout_rate,对每一层的cell进行迭代
             self.rnn = mx.gluon.rnn.HybridSequentialRNNCell()
             for k in range(num_layers):
                 cell = RnnCell(hidden_size=num_cells)
-<<<<<<< HEAD
-                cell = mx.gluon.rnn.ResidualCell(cell) if k > 0 else cell  # 迭代：除了第一层，其他层都是取mx.gluon.rnn.ResidualCell(cell)
-                cell = (
-                    mx.gluon.rnn.ZoneoutCell(cell, zoneout_states=dropout_rate)
-                    if dropout_rate > 0.0
-                    else cell
-                )
-                self.rnn.add(cell)  # 获取到完整的self.rnn
-=======
+                # 迭代：除了第一层，其他层都是取mx.gluon.rnn.ResidualCell(cell)
                 cell = mx.gluon.rnn.ResidualCell(cell) if k > 0 else cell
                 # we found that adding dropout to outputs doesn't improve the performance, so we only drop states
                 if "Zoneout" in self.dropoutcell_type:
@@ -144,8 +131,8 @@
                         if dropout_rate > 0.0
                         else cell
                     )
+                # 获取到完整的self.rnn
                 self.rnn.add(cell)
->>>>>>> 864909e9
             self.rnn.cast(dtype=dtype)
 
             # 对离散特征做embedding
@@ -362,9 +349,6 @@
         return outputs, state, scale, static_feat
 
 
-<<<<<<< HEAD
-class DeepARTrainingNetwork(DeepARNetwork):  # 注意到，这儿的继承并没有写__init__，这个是用来做训练用的（Encoder)
-=======
 class DeepARTrainingNetwork(DeepARNetwork):
     @validated()
     def __init__(self, alpha: float = 0, beta: float = 0, **kwargs) -> None:
@@ -383,7 +367,6 @@
                 beta, time_axis=1, batch_axis=0
             )
 
->>>>>>> 864909e9
     def distribution(
         self,
         feat_static_cat: Tensor,
@@ -434,12 +417,9 @@
 
         distr_args = self.proj_distr_args(rnn_outputs)
 
-<<<<<<< HEAD
-        # MARK:根据传入的参数，计算目标变量的似然分布（likelihood of target)
-        return self.distr_output.distribution(distr_args, scale=scale)  # rnn的输出结果，和scale一起，传给分布，获取分布的结果
-=======
         # return the output of rnn layers if return_rnn_outputs=True, so that it can be used for regularization later
         # assume no dropout for outputs, so can be directly used for activation regularization
+        # MARK:根据传入的参数，计算目标变量的似然分布（likelihood of target)
         return (
             (
                 self.distr_output.distribution(distr_args, scale=scale),
@@ -448,7 +428,6 @@
             if return_rnn_outputs
             else self.distr_output.distribution(distr_args, scale=scale)
         )
->>>>>>> 864909e9
 
     # noinspection PyMethodOverriding,PyPep8Naming
     def hybrid_forward(
@@ -540,9 +519,6 @@
         # need to mask possible nans and -inf
         loss = F.where(condition=loss_weights, x=loss, y=F.zeros_like(loss))
 
-<<<<<<< HEAD
-        return weighted_loss, loss  # hybrid_forward是用来计算损失的，包括weighted_loss、loss两个部分
-=======
         # rnn_outputs is already merged into a single tensor
         assert not isinstance(rnn_outputs, list)
         # it seems that the trainer only uses the first return value for backward
@@ -554,8 +530,7 @@
             tar_loss = self.tar_loss(rnn_outputs)
             weighted_loss = weighted_loss + tar_loss
 
-        return weighted_loss, loss
->>>>>>> 864909e9
+        return weighted_loss, loss # hybrid_forward是用来计算损失的，包括weighted_loss、loss两个部分
 
 
 class DeepARPredictionNetwork(DeepARNetwork):  # 这个是用来做预测用的（Decoder)
